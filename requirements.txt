--- conflicted
+++ resolved
@@ -1,17 +1,18 @@
-requests==2.31.0
-beautifulsoup4==4.12.2
-python-dotenv==1.0.0
-<<<<<<< HEAD
-Flask[async]==3.1.0         # Flask version with async support
-gunicorn==21.2.0            # Gunicorn for production deployment
-uvicorn==0.23.0             # Uvicorn ASGI server
-aiohttp==3.8.5              # Async HTTP client library
-=======
-Flask[async]==3.0.3            # Flask version with async support
-gunicorn==21.2.0               # Gunicorn for production deployment
-uvicorn==0.23.0                # Uvicorn ASGI server
-aiohttp==3.8.5                 # Async HTTP client library
-quart==0.18.3
-werkzeug>=3.0.0                # Compatible version with Flask 3.0.3
-python-telegram-bot[webhooks]==20.0
->>>>>>> ad44db58
+# requests==2.31.0
+# beautifulsoup4==4.12.2
+# python-dotenv==1.0.0
+# <<<<<<< HEAD
+# Flask[async]==3.1.0         # Flask version with async support
+# gunicorn==21.2.0            # Gunicorn for production deployment
+# uvicorn==0.23.0             # Uvicorn ASGI server
+# aiohttp==3.8.5              # Async HTTP client library
+
+# =======
+# Flask[async]==3.0.3            # Flask version with async support
+# gunicorn==21.2.0               # Gunicorn for production deployment
+# uvicorn==0.23.0                # Uvicorn ASGI server
+# aiohttp==3.8.5                 # Async HTTP client library
+# quart==0.18.3
+# werkzeug>=3.0.0                # Compatible version with Flask 3.0.3
+# python-telegram-bot[webhooks]==20.0
+# >>>>>>> origin/master